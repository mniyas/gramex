--- conflicted
+++ resolved
@@ -153,14 +153,7 @@
 ```javascript
 $(window).on('#?', draw_charts).urlchange()
 ```
-<<<<<<< HEAD
-
-Our dashboard should look like this:
-
-[View source](index1.html){: class="source"}
-=======
 [View Source](./index1.html){: class="source"}
->>>>>>> 83628755
 
 Save your file and reload the page. As you click on any value in the table,
 the charts will redraw based on the applied filter. As a special case of this, try filtering the
