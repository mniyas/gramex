---
title: Tutorial: Creating Interactive Charts with Gramex
prefix: fddcharts
...

[TOC]

In the [previous tutorial](../dashboards/), we saw how filtering a table can
redraw charts. The charts themselves were not interactive. In this
tutorial, we close the loop by making the charts trigger changes in the
FormHandler table. 

## Introduction

We will use a different visualization this time - a colored table which shows total sales for different regions
and product categories.

<div id="chart">
</div>
<script src="../ui/jquery/dist/jquery.min.js"></script>
<script src="../ui/bootstrap/dist/js/bootstrap.bundle.min.js"></script>
<script src="../ui/lodash/lodash.min.js"></script>
<script src="../ui/g1/dist/g1.min.js"></script>
<script src="../ui/vega/build/vega.min.js"></script>
<script src="../ui/vega-lite/build/vega-lite.min.js"></script>
<script src="../ui/vega-tooltip/build/vega-tooltip.min.js"></script>
<script>
  var spec = {
    "width": 360,
    "height": 270,
    "data": {"url": "../store-sales-ctab"},
    "$schema": "https://vega.github.io/schema/vega-lite/v3.json",
    "encoding": {
      "y": {"field": "Category", "type": "nominal"},
      "x": {"field": "Region", "type": "nominal"}
    },
    "layer": [
      {
        "mark": "rect",
        "selection": {"brush": {"type": "interval"}},
        "encoding": {
          "color": {"field": "Sales", "type": "quantitative",
            "legend": {"format": "0.1s"}}
        }
      },
      {
        "mark": "text",
        "encoding": {
          "text": {"field": "Sales", "type": "quantitative"},
          "color": {
            "condition": {"test": "datum['Sales'] < 100000", "value": "black"},
            "value": "white"
          }
        }
      }
    ]
  }
  var view = new vega.View(vega.parse(vl.compile(spec).spec))
  .renderer('svg')
  .initialize('#chart')
  .hover()
  .run()
</script>

Such a table is called a cross-tabulation or a contingency table - it is a
common operation used to aggregate a metric (in this case, sales) across two dimensions
(region and product category).

Do play around with the sample application to get an
better idea of our goal for this tutorial. Specifically, take a look at how:

* Applying filters on the 'Region' and 'Category' changes the chart.
* Clicking on different cells in the chart changes the table.


### Outcome

By the end of this tutorial, you will have learned how to:

1. perform basic transformations with FormHandler,
2. detect interactions on charts
3. triggering events based on these interactions.

<<<<<<< HEAD
After finishing this tutorial, you will have an application like this:

[View Source](output/index2.html){: class="source"}


=======
>>>>>>> 83628755

### Requirements

This tutorial assumes that you have gone through the
[previous tutorial](../dashboards/). Specifically, we
will be building on:

1. [FormHandler tables](../dashboards#step-1-working-with-formhandler),
2. how they introduce [changes in the URL](../dashboards#step-2-detecting-changes-in-the-url), and
3. how we use this to [effect changes in the charts](../dashboards#step-3-redrawing-charts-on-url-changes).


## Step 0: Basic Layout and Scaffolding

To begin with, let's just reproduce some of what we did in the last tutorial, beginning
with laying out a FormHandler table.
Add the FormHandler table to your application by adding the following code in the
<kbd>&lt;body&gt;</kbd> of <kbd>index.html</kbd>.

<<<<<<< HEAD
<div class="card shadow text-grey bg-dark">
  <div class="card-body">
   <div class="card-text">
     <p class="text-white">Add the FormHandler table to your application by adding the following code in the <kbd>&lt;body&gt;</kbd> of <kbd>index.html</kbd>.</p>
     <ul class="nav nav-tabs">
       <li class="nav-item">
         <a class="nav-link active"><i class="fas fa-code"></i> <span class="text-monospace">index.html</span></a>
       </li>
     </ul>
     <pre><code id="html1" class="language-html"></code></pre>
   </div>
  </div>
</div>
<script>$.get('../dashboards/snippets/fh.html').done((e) => {$('#html1').text(e)})</script>
<br>

Now we need to add some space in the page to hold the chart.

<div class="card shadow text-grey bg-dark">
  <div class="card-body">
   <div class="card-text">
     <p class="text-white">Add a placeholder for the chart in your page as follows:</p>
     <ul class="nav nav-tabs">
       <li class="nav-item">
         <a class="nav-link active"><i class="fas fa-code"></i> <span class="text-monospace">index.html</span></a>
       </li>
     </ul>
     <pre><code id="html1" class="language-html">&lt;div id="chart"&gt;&lt;/div&gt;</code></pre>
   </div>
  </div>
</div>
<br>
=======
```html
<div class="formhandler" data-src="data"></div>
  <script>
    $('.formhandler').formhandler({pageSize: 5})
</script>
```

Now we need to add some space in the page to hold the chart. Add a
placeholder for the chart in your page as follows:
>>>>>>> 83628755

```html
<div id="chart"></div>
```
     
We will be rendering the chart through a javascript
function, similar to the `draw_charts` function from the previous tutorial.


## Step 1: Performing the Cross-Tabulation with FormHandler

FormHandler can be used to [transform a dataset](../../formhandler#formhandler-transforms)
in a variety of ways. In this example, we will use FormHandler's
[`modify`](../../formhandler/formhandler-modify) function to perform the cross-tabulation.

Add the following to <kbd>gramex.yaml</kbd> to create a HTTP resource which cross-tabulates the data.

```yaml
  store-sales-ctab:
    pattern: /$YAMLURL/store-sales-ctab
    handler: FormHandler
    kwargs:
      url: $YAMLPATH/store-sales.csv
      modify: data.groupby(['Category', 'Region'])['Sales'].sum().reset_index()
```


In the snippet above, we are creating a new endpoint to serve the cross-tabulated data. After
saving `gramex.yaml`, visit
[`http://localhost:9988/store-sales-ctab`](http://localhost:9988/store-sales-ctab) in your
browser. You should see a JSON array containing 12 objects, each of which represents a
combination of a region and a product category, as follows:

```js
[
  {"Category":"Furniture","Region":"Central","Sales":130887.5002000001},
  {"Category":"Office Supplies","Region":"East","Sales":125007.708},
  {"Category":"Technology","Region":"South","Sales":97852.945},
  // etc
]
```

_Note_: The transforms supported by FormHandler work seamlessly with
[pandas](https://pandas.pydata.org). Almost evey transformation can be expressed as a
pandas expression. See [FormHandler documentation](../../formhandler) for details.


## Step 2: Drawing the Chart

Just like we had a specification for the bar charts in the previous examples, we will use
a different specification for the color table chart.

Add the following Vega specification for a heatmap chart to your <kbd>index.html</kbd>.

```js
  var spec = {
    "width": 360,
    "height": 270,
    "data": {"url": "store-sales-ctab"},
    "$schema": "https://vega.github.io/schema/vega-lite/v3.json",
    "encoding": {
      "y": {"field": "Category", "type": "nominal"},
      "x": {"field": "Region", "type": "nominal"}
    },
    "layer": [
      {
        "mark": "rect",
        "selection": {"brush": {"type": "interval"}},
        "encoding": {
          "color": {"field": "Sales", "type": "quantitative",
            "legend": {"format": "0.1s"}}
        }
      },
      {
        "mark": "text",
        "encoding": {
          "text": {"field": "Sales", "type": "quantitative"},
          "color": {
            "condition": {"test": "datum['Sales'] < 100000", "value": "black"},
            "value": "white"
          }
        }
      }
    ]
  }
```

Next, let's write a function to compile this specification into a Vega view and draw the
chart. Add the following function to <kbd>index.html</kbd> to compile the chart specification into a Vega view and draw the chart.

```js
  function draw_chart() {
    var view = new vega.View(vega.parse(vl.compile(spec).spec))
      .renderer('svg')
      .initialize('#chart')
      .hover()
      .run()
  }
  draw_chart()
```
     
At this point, you should be able to see the chart. Again, as in the previous tutorial,
the next step is to redraw the chart on URL changes.

[View Source](snippets/charts.html){: class="source"}


## Step 3: Redrawing Charts on URL Changes

In the previous tutorial, we had managed to obtain the hash changes in the URL and use
these as queries on the original dataset. In this case,
remember that we are using two _different_ endpoints for the table and the chart - i.e.
[`/data`](http://localhost:9988/data) for the table and
[`/store-sales-ctab`](http://localhost:9988/store-sales-ctab) for the chart. Thus, to
render the chart successfully on URL changes, we must be able to grab filters from the
table and apply them to the cross-tab endpoints. This, too, involves setting the
`data.url` attribute of the chart specification on each change in the URL.
Add the following function to <kbd>index.html</kbd> to get URL changes and apply them to the chart spec.

```js
  var baseDataURL = spec.data.url  // keep the original URL handy
  function redrawChartFromURL(e) {
    if (e.hash.search) { // if the URL hash contains filters, add them to the spec's URL
      spec.data.url = baseDataURL + '?' + e.hash.search
    } else { spec.data.url = baseDataURL }  // otherwise restore to the original URL
    draw_chart()  // draw the chart
  }
  $('body').urlfilter({target: 'pushState'})
  $(window).on('#?', redrawChartFromURL)
    .urlchange()
```

[View Source](snippets/charts2.html){: class="source"}


At this point, the chart should redraw itself based on the table filters. As an example,
try setting the `Region` column to `South`. The chart should contain only one column now.
Similarly, try filtering by some columns except `Category` or `Region`, and the sales
values in the chart should change.


## Step 4: Filtering the Table on Chart Interactions

Finally, we need to close the loop by making the chart itself interactive, i.e.,
filtering the table automatically as any cell in the chart is clicked. Essentially, this
amounts to:

1. determining the region and the category corresponding to the cell where a click is
   registered,
2. converting this information into a [FormHandler filter](../../formhandler/#formhandler-filters)
   query, and
3. redrawing the table according to this query.

```js
  function filterTableOnClick(event, item) {
    var query = {"Region": item.datum.Region, "Category": item.datum.Category}
    var url = g1.url.parse(location.hash.replace('#', ''))
  }
```

We need to run this function on _every click_ that is registered on the chart. Therefore,
we will add this function as an event listener to the chart. Since we're drawing the chart
inside the `draw_chart` function, we need to add the event listener within the function as
well.

```js
  function draw_chart() {
    var view = new vega.View(vega.parse(vl.compile(spec).spec))
      .renderer('svg')
      .initialize('#chart')
      .hover()
      .run()
    view.addEventListener('click', filterTableOnClick)
  }
```
[View Source](output/index2.html){: class="source"}

That's it!

Save the HTML file and refresh the page. You should be able to see a two-way
interaction between the chart and the page. Whenever you click on a cell in the chart, a
pair of filters should show up near the top right corner of the table, and conversely whenever
you apply a filter to the table, it should reflect in the chart.


## Exercises


## Troubleshooting

### Charts not rendering automatically


## Next Steps / FAQ
<<<<<<< HEAD

=======
>>>>>>> 83628755
<script src="../tutorial.js"></script><|MERGE_RESOLUTION|>--- conflicted
+++ resolved
@@ -81,14 +81,11 @@
 2. detect interactions on charts
 3. triggering events based on these interactions.
 
-<<<<<<< HEAD
 After finishing this tutorial, you will have an application like this:
 
 [View Source](output/index2.html){: class="source"}
 
 
-=======
->>>>>>> 83628755
 
 ### Requirements
 
@@ -108,40 +105,6 @@
 Add the FormHandler table to your application by adding the following code in the
 <kbd>&lt;body&gt;</kbd> of <kbd>index.html</kbd>.
 
-<<<<<<< HEAD
-<div class="card shadow text-grey bg-dark">
-  <div class="card-body">
-   <div class="card-text">
-     <p class="text-white">Add the FormHandler table to your application by adding the following code in the <kbd>&lt;body&gt;</kbd> of <kbd>index.html</kbd>.</p>
-     <ul class="nav nav-tabs">
-       <li class="nav-item">
-         <a class="nav-link active"><i class="fas fa-code"></i> <span class="text-monospace">index.html</span></a>
-       </li>
-     </ul>
-     <pre><code id="html1" class="language-html"></code></pre>
-   </div>
-  </div>
-</div>
-<script>$.get('../dashboards/snippets/fh.html').done((e) => {$('#html1').text(e)})</script>
-<br>
-
-Now we need to add some space in the page to hold the chart.
-
-<div class="card shadow text-grey bg-dark">
-  <div class="card-body">
-   <div class="card-text">
-     <p class="text-white">Add a placeholder for the chart in your page as follows:</p>
-     <ul class="nav nav-tabs">
-       <li class="nav-item">
-         <a class="nav-link active"><i class="fas fa-code"></i> <span class="text-monospace">index.html</span></a>
-       </li>
-     </ul>
-     <pre><code id="html1" class="language-html">&lt;div id="chart"&gt;&lt;/div&gt;</code></pre>
-   </div>
-  </div>
-</div>
-<br>
-=======
 ```html
 <div class="formhandler" data-src="data"></div>
   <script>
@@ -151,7 +114,6 @@
 
 Now we need to add some space in the page to hold the chart. Add a
 placeholder for the chart in your page as follows:
->>>>>>> 83628755
 
 ```html
 <div id="chart"></div>
@@ -346,8 +308,4 @@
 
 
 ## Next Steps / FAQ
-<<<<<<< HEAD
-
-=======
->>>>>>> 83628755
 <script src="../tutorial.js"></script>