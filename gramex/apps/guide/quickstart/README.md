---
title: Quickstart with Gramex
prefix: Quickstart
...

Gramex is a platform that allows users to create visual storyboards from data. This guide follows a concise, step by step approach to create a simple dashboard that analyses and displays a fictional supermarket's sales;
grouped by product segment, region and product category.

[TOC]

## Introduction

SuperStore is a fictional department store for whom we will build a data application with Gramex.
This application will allow users to see the store's sales across segments at a glance. 
After finishing this tutorial, we will be able to:

1. Convert a data file into a REST API,
2. Preview the data in an interactive table,
3. Create a chart showing sales across multiple categories, and

This is what the data looks like:

<div class="formhandler" data-src="data?_c=-Order%20ID&_c=-Sub-Category&_c=-Sales&_c=-Quantity&_c=-Ship%20Mode&_c=-Ship%20Date"></div>
<script>
  $('.formhandler').formhandler({pageSize: 5})
</script>

Remember that our goal is to display the sales made by the store in concise manner. Thus, the fields relevant
to sales are:

* Sales - the value in USD of a particular order.
* Region, State and City - the place where the sale was made.
* Category, SubCategory - the type of the product that was sold.
* Segment - the type of customer who bought the product.

<script type="text/html" src="snippets/example-output.html" class="outputfinal"></script>


### Requirements

In order to start this tutorial, we will need to:

* [Install and set up Gramex](../install)
* [Download the data](serve/store-sales.csv) and save it at a convenient location on your computer.

<script type="text/html" class="action-demo" src="snippets/call-to-action-cards.html"></script>

## Step 0: Create the Project
<details>
  <summary> Expand This Section </summary>

We need a place to hold together all the files related to our application - including data, source code and configuration files.

<script type="text/html" class="action-save" src="snippets/call-to-action-cards.html"></script>

For the remainder of the tutorial, we will refer to this folder as the "project folder". At this time, the project folder should only contain the file `store-sales.csv`.

<script type=text/html src="snippets/call-to-action-cards.html" class="step0coa"></script>

`"index.html"` and `"gramex.yaml"` are the only two files we'll be editing throughout this guide. For now, let's put some text in `"index.html"`:

<script type="text/html" src="snippets/call-to-action-cards.html" class="step0term"></script>
<br>
<script type="text/html" src="snippets/call-to-action-cards.html" class="step0term2"></script>


We should start seeing some output now, which is the Gramex server logging its startup sequence. Once we see the following lines, Gramex has fully started, and is ready to accept requests.

```console
INFO    22-Apr 13:34:26 __init__ PORT Listening on port 9988
INFO    22-Apr 13:34:26 __init__ 9988 <Ctrl-B> opens the browser. <Ctrl-D> starts the debugger.
```

Note that these may not be the _last_ lines you see in the startup logs, since some Gramex services may start later. Look for these lines in the last few lines.

At this time, if you open a browser window at [`http://localhost:9988`](http://localhost:9988), you should see the text in `"index.html"`.
<script type="text/html" src="snippets/example-output.html" class="step0output"></script>

Gramex internally watches files for changes, so we can change anything in `"index.html"`, and refresh the link in the browser without restarting the server.
![Step 0 gif](https://cloud.gramener.com/f/5684de979acd45d4a14d/?dl=1)
</details>

## Step 1: Expose the data through a REST API
<details>
  <summary> Expand This Section </summary>

In order to provide our dashboard with access to the data, we need to create a URL that sends data to the dashboard. To do this, we use a Gramex component called [`FormHandler`](../formhandler).

<<<<<<< HEAD
<script type="text/html" src="snippets/call-to-action-cards.html" class="step1gramex"></script>
=======
<div class="card shadow text-white bg-dark">
  <div class="card-body">
    <div class="card-text">
      <p>Create a formhandler endpoint on our server by adding the following lines to the empty <kbd>gramex.yaml</kbd> file, which we had created in the previous section:</p>
      <ul class="nav nav-tabs">
        <li class="nav-item">
          <a class="nav-link active"><i class="fas fa-code"></i> <span class="text-monospace">gramex.yaml</span></a>
        </li>
      </ul>
      <pre><code id="yaml1" class="lang-yaml"></code></pre>
    </div>
  </div>
</div>

<script>
  $.get('snippets/gramex1.yaml').done(
    (e) => { $('#yaml1').text(e) }
  )
</script>
>>>>>>> 00453d04


After you save the file, Gramex will be able to serve the CSV data through the `/data` resource endpoint. To verify this, visit [`http://localhost:9988/data?_limit=10`](http://localhost:9988/data?_limit=10) in your browser. You should now see a JSON payload representing the first ten rows of the dataset.

<script type="text/html" class="step1dataop" src="snippets/example-output.html"></script>


You could also, visit [http://localhost:9988/data?_limit=10&_format=html](http://localhost:9988/data?_limit=10&_format=html) to see the first ten rows as a simple HTML table.

<script type="text/html" class="step1dataophtml" src="snippets/example-output.html"></script>

<img src="https://cloud.gramener.com/f/379c20a01b3c416ca3cd/?dl=1" width="500">
</details>

## Step 2: Laying out some scaffolding
<details>
  <summary> Expand This Section </summary>

Since we now have access to the data from a REST API, we are ready to start building the frontend.

<<<<<<< HEAD
<script type="text/html" src="snippets/call-to-action-cards.html" class="step2coa"></script><br>
=======
<div class="card shadow text-white bg-dark">
  <div class="card-body">
    <div class="card-text">
      <p>At the moment, our <kbd>index.html</kbd> file just has some text in it. Let's add the following HTML to it.</p>
      <ul class="nav nav-tabs">
        <li class="nav-item">
          <a class="nav-link active"><i class="fas fa-code"></i> <span class="text-monospace">index.html</span></a>
        </li>
      </ul>
      <pre><code id="html1" class="lang-html"></code></pre>
    </div>
  </div>
</div>
>>>>>>> 00453d04


This is just some boilerplate that includes css and js files we will need.

Note that all of our css and js links are relative to a `ui/` directory - but we have no such directory in our project folder.

This is because Gramex bundles a lot of common css and js files ([bootstrap](https://getbootstrap.com), [lodash](https://lodash.com), [g1](https://www.npmjs.com/package/g1)) as part of a feature called [UI Components](../uicomponents). 

<<<<<<< HEAD
<script type="text/html" src="snippets/call-to-action-cards.html" class="step2coa2"></script><br>
=======
<div class="card shadow text-white bg-dark">
  <div class="card-body">
    <div class="card-text">
      <p>To use these in our dashboard, we add the following lines to our <kbd>gramex.yaml</kbd>:</p>
      <ul class="nav nav-tabs">
        <li class="nav-item">
          <a class="nav-link active"><i class="fas fa-code"></i> <span class="text-monospace">gramex.yaml</span></a>
        </li>
      </ul>
      <pre><code id="yaml2" class="lang-yaml"></code></pre>
    </div>
  </div>
</div>

<script>
  $.get('snippets/gramex_2.yaml').done(
    (e) => { $('#yaml2').text(e) }
  )
</script>
>>>>>>> 00453d04

At this point, `gramex.yaml` contains the following lines and will not change for the rest of this tutorial. We are done with the backend configuration.

<<<<<<< HEAD
<script type="text/html" src="snippets/call-to-action-cards.html" class="step2coa3"></script><br>
<script type="text/html" src="snippets/example-output.html" class="step2output"></script><br>
=======
<ul class="nav nav-tabs">
  <li class="nav-item">
    <a class="nav-link active"><i class="fas fa-code"></i> <span class="text-monospace">gramex.yaml</span></a>
  </li>
</ul>
<pre><code id="yaml3" class="lang-yaml"></code></pre>
<script>
  $.get('gramex2.yaml').done(
    (e) => { $('#yaml3').text(e) }
  )
</script>
>>>>>>> 00453d04

</details>

## Step 3: Filling in the Data
<details>
  <summary> Expand This Section </summary>
 
The simplest and sometimes most effective way to represent data can be a table. 
Accordingly, Gramex provides a way of embedding tabular data in any HTML page as an interactive table. 
<<<<<<< HEAD
<script type="text/html" src="snippets/call-to-action-cards.html" class="step3coa"></script><br>
<script type="text/html" src="snippets/call-to-action-cards.html" class="step3html"></script><br>
=======

<div class="card shadow text-white bg-dark">
  <div class="card-body">
    <div class="card-text">
      <p>To show the data as a table, insert the following lines in <kbd>index.html</kbd>:</p>
      <ul class="nav nav-tabs">
        <li class="nav-item">
          <a class="nav-link active"><i class="fas fa-code"></i> <span class="text-monospace">index.html</span></a>
        </li>
      </ul>
      <pre><code id="html2" class="lang-html"></code></pre>
    </div>
  </div>
</div>

<script>
  $.get('snippets/fh.html').done(
    (e) => { $('#html2').text(e) }
  )
</script>

<br>
The full `index.html` file now looks like:
<ul class="nav nav-tabs">
  <li class="nav-item">
    <a class="nav-link active"><i class="fas fa-code"></i> <span class="text-monospace">index.html</span></a>
  </li>
</ul>
<pre><code id="html3" class="lang-html"></code></pre>

<script>
  $.get('snippets/fh-after.html').done(
    (e) => { $('#html3').text(e) }
  )
</script>
>>>>>>> 00453d04


After saving the file, when we open [`http://localhost:9988`](http://localhost:9988), we should see a table similar to the one at the top of this page. 

The table is interactive. Try playing around with it. Here's a few things you could try:

<div class="card-deck">
  <div class="card shadow text-white bg-dark">
    <img class="card-img-top" src="img/fh-g1-1.png" alt="Card image cap">
    <div class="card-body">
      <p class="card-text">Click the dropdown arrows near the column headers to see column options.
    </div>
  </div>
  <div class="card shadow text-white bg-dark">
    <img class="card-img-top" src="img/fh-g1-2.png" alt="Card image cap">
    <div class="card-body">
      <p class="card-text">Try getting the second, third or the 1365th 'page' of the dataset from the menu at the top of the table.
    </div>
  </div>
  <div class="card shadow text-white bg-dark">
    <img class="card-img-top" src="img/fh-g1-3.png" alt="Card image cap">
    <div class="card-body">
      <p class="card-text">See 20, 50 or more rows at a time in the table from the dropdown menu to the right of the page list.
    </div>
  </div>
</div>

<br>
<p class="alert alert-success" role="alert">
<i class="fa fa-eye"></i> At this time our HTML should look like <a href="index7.html">this</a>.
</p>

</details>

## Step 4: Adding A Chart
<details>
  <summary> Expand This Section </summary>

Let's add a simple barchart to display data grouped by Segment. Formhandler automatically does the grouping for us simply by changing the URL. Adding a `?_by` query to any FormHandler URL, like [data?_by=Segment](data?_by=Segment), changes the output: each of our numeric columns now has the sum of all rows having a particular Segment value.

FormHandler lets us do a lot of data querying, filtering and grouping just by editing the URL. See [FormHandler Filters](../formhandler/#formhandler-filters) for  list of all possible values.

To actually draw the chart, we'll use a library called [Vega-lite](https://vega.github.io/vega-lite/). Vega-lite is a really simple to use, configuration driven javascript charting library and supports many common chart types. To draw a chart, we add a few pieces to our `index.html`.

<div class="card shadow text-white bg-dark">
  <div class="card-body">
    <div class="card-text">
      <p>Add the following <span class="font-italic">chart specification</span> to your HTML:</p>
      <ul class="nav nav-tabs">
        <li class="nav-item">
          <a class="nav-link active"><i class="fas fa-code"></i> <span class="text-monospace">index.html</span></a>
        </li>
      </ul>
      <pre><code id="html4" class="lang-html"></code></pre>
    </div>
  </div>
</div>

<script>
  $.get('snippets/chartspec.html').done(
    (e) => { $('#html4').text(e) }
  )
</script>

Details of the specification can be found in the vega-lite [docs](https://vega.github.io/vega-lite/docs/), but some things to note:

* the spec consists of a bunch of nested fields, `width`, `height`, `data`, etc
* the data key is set to the FormHandler URL with grouping by Segment: `{"url": "data?_by=Segment"}`
* We've set the x and y axis values to `Sales|sum` and `Segment` respectively, telling Vega-lite to plot those quantities from the data that FormHandler returns. 

<div class="card shadow text-white bg-dark">
  <div class="card-body">
    <div class="card-text">
      <p>Add a div in the page in which to place the chart, and a little bit of Javascript code to render the chart:</p>
      <ul class="nav nav-tabs">
        <li class="nav-item">
          <a class="nav-link active"><i class="fas fa-code"></i> <span class="text-monospace">index.html</span></a>
        </li>
      </ul>
      <pre><code id="html5" class="lang-html"></code></pre>
    </div>
  </div>
</div>

<script>
  $.get('snippets/vega1.html').done(
    (e) => { $('#html5').text(e) }
  )
</script>

<br>

At this stage, the contents of `index.html` should be as follows:
<ul class="nav nav-tabs">
  <li class="nav-item">
    <a class="nav-link active"><i class="fas fa-code"></i> <span class="text-monospace">index.html</span></a>
  </li>
</ul>
<pre><code id="html6" class="lang-html"></code></pre>

<script>
  $.get('index4.html').done(
    (e) => { $('#html6').text(e) }
  )
</script>
<script type="text/html" src="snippets/example-output.html" class="output4"></script>

</details>

## Step 5: Appearance and Final Touches
<details>
  <summary> Expand This Section </summary>

We can now flex front-end muscle to make our dashboard look slightly better. We will keep this section short, but frontend appearances can be endlessly configured. Feel free to go through the rest of our guides to get a better handle on some of these. 

Let's add a second chart to plot the aggregate sum of Quantity by Segment. It's the same chart - we are just changing the axes. Thus, we can reuse the earlier specification, but we still need to change values of certain fields. So we created a function to which we can pass the fields that need to be updated: the div to draw the chart, the x-axis column name and the title of the chart.

<div class="card shadow text-white bg-dark">
  <div class="card-body">
    <div class="card-text">
      <p>Create a function which accepts the fields to be updated, the <code>&lt;div&gt;</code> to place the chart, the X-axis label and the title of the chart.</p>
      <ul class="nav nav-tabs">
        <li class="nav-item">
          <a class="nav-link active"><i class="fas fa-code"></i> <span class="text-monospace">index.html</span></a>
        </li>
      </ul>
      <pre><code id="js1" class="lang-javascript"></code></pre>
    </div>
  </div>
</div>

<br>

Here are a few more ways in which we can tweak our dashboard:

1. To hide some of the columns from our dataset, we can use a FormHandler filter similar to what we had introduced in Step 4.
2. We can use a feature of UI components, which allows us to override [bootstrap variables by passing url query parameters to the css import line](../uicomponents/#custom-bootstrap). For example, setting link-color to black.
3. We can modify the vega-lite configuration of the chart to add a color scale, and change the fonts of the chart. 

<script type="text/html" class="outputfinal" src="snippets/example-output.html"></script>
<p class="alert alert-success" role="alert">
<i class="fa fa-download"></i> Download the final <a href="serve/gramex2.yaml">gramex.yaml</a>.
</p>

</details>

## Next steps

If you have followed along with this quickstart, you now have a basic idea of how to build a simple static dashboard with Gramex.
To see more of what Gramex's functionality and features; look at:

* our [demos](gramener.com/demo),
* the rest of our [tutorials](../tutorials), and
* our detailed [documentation](../).


## Troubleshooting

- Gramex doesn't start:
    - [Inotify watch limit reached](https://unix.stackexchange.com/questions/s just13751/kernel-inotify-watch-limit-reached)
    - Port is busy
        - Gramex runs on port 9988 by default, you can run `gramex --listen.port=<port number>` to run on an arbritary port. 
- Don't see any text at localhost:9988, instead just a list of files in the directory
    - You may not have a gramex.yaml in your project directory. Create one and restart Gramex.
- CSS/JS Not available.
    - You may have forgotten to add UI Components in Step 2, or could be missing NodeJS; ensure NodeJS is installed, run `gramex setup ui` and restart gramex. If it still doesn't work, open an issue on [github](https://github.com/gramener/gramex) or email cto@gramener.com  
- vega chart not rendering for some reason
    - You may have forgotten to include vega and vega lite dependencies in step 2.

<script src="common.js"></script><|MERGE_RESOLUTION|>--- conflicted
+++ resolved
@@ -6,6 +6,7 @@
 Gramex is a platform that allows users to create visual storyboards from data. This guide follows a concise, step by step approach to create a simple dashboard that analyses and displays a fictional supermarket's sales;
 grouped by product segment, region and product category.
 
+
 [TOC]
 
 ## Introduction
@@ -77,7 +78,8 @@
 <script type="text/html" src="snippets/example-output.html" class="step0output"></script>
 
 Gramex internally watches files for changes, so we can change anything in `"index.html"`, and refresh the link in the browser without restarting the server.
-![Step 0 gif](https://cloud.gramener.com/f/5684de979acd45d4a14d/?dl=1)
+
+<img src="https://cloud.gramener.com/f/5684de979acd45d4a14d/?dl=1" width="400"></img>
 </details>
 
 ## Step 1: Expose the data through a REST API
@@ -86,29 +88,7 @@
 
 In order to provide our dashboard with access to the data, we need to create a URL that sends data to the dashboard. To do this, we use a Gramex component called [`FormHandler`](../formhandler).
 
-<<<<<<< HEAD
 <script type="text/html" src="snippets/call-to-action-cards.html" class="step1gramex"></script>
-=======
-<div class="card shadow text-white bg-dark">
-  <div class="card-body">
-    <div class="card-text">
-      <p>Create a formhandler endpoint on our server by adding the following lines to the empty <kbd>gramex.yaml</kbd> file, which we had created in the previous section:</p>
-      <ul class="nav nav-tabs">
-        <li class="nav-item">
-          <a class="nav-link active"><i class="fas fa-code"></i> <span class="text-monospace">gramex.yaml</span></a>
-        </li>
-      </ul>
-      <pre><code id="yaml1" class="lang-yaml"></code></pre>
-    </div>
-  </div>
-</div>
-
-<script>
-  $.get('snippets/gramex1.yaml').done(
-    (e) => { $('#yaml1').text(e) }
-  )
-</script>
->>>>>>> 00453d04
 
 
 After you save the file, Gramex will be able to serve the CSV data through the `/data` resource endpoint. To verify this, visit [`http://localhost:9988/data?_limit=10`](http://localhost:9988/data?_limit=10) in your browser. You should now see a JSON payload representing the first ten rows of the dataset.
@@ -129,23 +109,7 @@
 
 Since we now have access to the data from a REST API, we are ready to start building the frontend.
 
-<<<<<<< HEAD
 <script type="text/html" src="snippets/call-to-action-cards.html" class="step2coa"></script><br>
-=======
-<div class="card shadow text-white bg-dark">
-  <div class="card-body">
-    <div class="card-text">
-      <p>At the moment, our <kbd>index.html</kbd> file just has some text in it. Let's add the following HTML to it.</p>
-      <ul class="nav nav-tabs">
-        <li class="nav-item">
-          <a class="nav-link active"><i class="fas fa-code"></i> <span class="text-monospace">index.html</span></a>
-        </li>
-      </ul>
-      <pre><code id="html1" class="lang-html"></code></pre>
-    </div>
-  </div>
-</div>
->>>>>>> 00453d04
 
 
 This is just some boilerplate that includes css and js files we will need.
@@ -154,48 +118,12 @@
 
 This is because Gramex bundles a lot of common css and js files ([bootstrap](https://getbootstrap.com), [lodash](https://lodash.com), [g1](https://www.npmjs.com/package/g1)) as part of a feature called [UI Components](../uicomponents). 
 
-<<<<<<< HEAD
 <script type="text/html" src="snippets/call-to-action-cards.html" class="step2coa2"></script><br>
-=======
-<div class="card shadow text-white bg-dark">
-  <div class="card-body">
-    <div class="card-text">
-      <p>To use these in our dashboard, we add the following lines to our <kbd>gramex.yaml</kbd>:</p>
-      <ul class="nav nav-tabs">
-        <li class="nav-item">
-          <a class="nav-link active"><i class="fas fa-code"></i> <span class="text-monospace">gramex.yaml</span></a>
-        </li>
-      </ul>
-      <pre><code id="yaml2" class="lang-yaml"></code></pre>
-    </div>
-  </div>
-</div>
-
-<script>
-  $.get('snippets/gramex_2.yaml').done(
-    (e) => { $('#yaml2').text(e) }
-  )
-</script>
->>>>>>> 00453d04
 
 At this point, `gramex.yaml` contains the following lines and will not change for the rest of this tutorial. We are done with the backend configuration.
 
-<<<<<<< HEAD
 <script type="text/html" src="snippets/call-to-action-cards.html" class="step2coa3"></script><br>
 <script type="text/html" src="snippets/example-output.html" class="step2output"></script><br>
-=======
-<ul class="nav nav-tabs">
-  <li class="nav-item">
-    <a class="nav-link active"><i class="fas fa-code"></i> <span class="text-monospace">gramex.yaml</span></a>
-  </li>
-</ul>
-<pre><code id="yaml3" class="lang-yaml"></code></pre>
-<script>
-  $.get('gramex2.yaml').done(
-    (e) => { $('#yaml3').text(e) }
-  )
-</script>
->>>>>>> 00453d04
 
 </details>
 
@@ -205,78 +133,21 @@
  
 The simplest and sometimes most effective way to represent data can be a table. 
 Accordingly, Gramex provides a way of embedding tabular data in any HTML page as an interactive table. 
-<<<<<<< HEAD
 <script type="text/html" src="snippets/call-to-action-cards.html" class="step3coa"></script><br>
 <script type="text/html" src="snippets/call-to-action-cards.html" class="step3html"></script><br>
-=======
-
-<div class="card shadow text-white bg-dark">
-  <div class="card-body">
-    <div class="card-text">
-      <p>To show the data as a table, insert the following lines in <kbd>index.html</kbd>:</p>
-      <ul class="nav nav-tabs">
-        <li class="nav-item">
-          <a class="nav-link active"><i class="fas fa-code"></i> <span class="text-monospace">index.html</span></a>
-        </li>
-      </ul>
-      <pre><code id="html2" class="lang-html"></code></pre>
-    </div>
-  </div>
-</div>
-
-<script>
-  $.get('snippets/fh.html').done(
-    (e) => { $('#html2').text(e) }
-  )
-</script>
-
-<br>
-The full `index.html` file now looks like:
-<ul class="nav nav-tabs">
-  <li class="nav-item">
-    <a class="nav-link active"><i class="fas fa-code"></i> <span class="text-monospace">index.html</span></a>
-  </li>
-</ul>
-<pre><code id="html3" class="lang-html"></code></pre>
-
-<script>
-  $.get('snippets/fh-after.html').done(
-    (e) => { $('#html3').text(e) }
-  )
-</script>
->>>>>>> 00453d04
 
 
 After saving the file, when we open [`http://localhost:9988`](http://localhost:9988), we should see a table similar to the one at the top of this page. 
 
 The table is interactive. Try playing around with it. Here's a few things you could try:
 
-<div class="card-deck">
-  <div class="card shadow text-white bg-dark">
-    <img class="card-img-top" src="img/fh-g1-1.png" alt="Card image cap">
-    <div class="card-body">
-      <p class="card-text">Click the dropdown arrows near the column headers to see column options.
-    </div>
-  </div>
-  <div class="card shadow text-white bg-dark">
-    <img class="card-img-top" src="img/fh-g1-2.png" alt="Card image cap">
-    <div class="card-body">
-      <p class="card-text">Try getting the second, third or the 1365th 'page' of the dataset from the menu at the top of the table.
-    </div>
-  </div>
-  <div class="card shadow text-white bg-dark">
-    <img class="card-img-top" src="img/fh-g1-3.png" alt="Card image cap">
-    <div class="card-body">
-      <p class="card-text">See 20, 50 or more rows at a time in the table from the dropdown menu to the right of the page list.
-    </div>
-  </div>
-</div>
-
-<br>
-<p class="alert alert-success" role="alert">
-<i class="fa fa-eye"></i> At this time our HTML should look like <a href="index7.html">this</a>.
-</p>
-
+* Click the dropdown arrows near the column headers to see column options.
+* Try getting the second, third or the 1365th 'page' of the dataset from the menu at the top of the table.
+* See 20, 50 or more rows at a time in the table from the dropdown menu to the right of the page list.
+
+![Table Interactive gif](https://cloud.gramener.com/f/9eb799fbfc574c049c47/?dl=1)
+
+<script type="text/html" class="step3output" src="snippets/example-output.html"></script>
 </details>
 
 ## Step 4: Adding A Chart
@@ -289,25 +160,8 @@
 
 To actually draw the chart, we'll use a library called [Vega-lite](https://vega.github.io/vega-lite/). Vega-lite is a really simple to use, configuration driven javascript charting library and supports many common chart types. To draw a chart, we add a few pieces to our `index.html`.
 
-<div class="card shadow text-white bg-dark">
-  <div class="card-body">
-    <div class="card-text">
-      <p>Add the following <span class="font-italic">chart specification</span> to your HTML:</p>
-      <ul class="nav nav-tabs">
-        <li class="nav-item">
-          <a class="nav-link active"><i class="fas fa-code"></i> <span class="text-monospace">index.html</span></a>
-        </li>
-      </ul>
-      <pre><code id="html4" class="lang-html"></code></pre>
-    </div>
-  </div>
-</div>
-
-<script>
-  $.get('snippets/chartspec.html').done(
-    (e) => { $('#html4').text(e) }
-  )
-</script>
+<script type="text/html" src="snippets/call-to-action-cards.html" class="step4coa1"></script><br>
+
 
 Details of the specification can be found in the vega-lite [docs](https://vega.github.io/vega-lite/docs/), but some things to note:
 
@@ -315,41 +169,9 @@
 * the data key is set to the FormHandler URL with grouping by Segment: `{"url": "data?_by=Segment"}`
 * We've set the x and y axis values to `Sales|sum` and `Segment` respectively, telling Vega-lite to plot those quantities from the data that FormHandler returns. 
 
-<div class="card shadow text-white bg-dark">
-  <div class="card-body">
-    <div class="card-text">
-      <p>Add a div in the page in which to place the chart, and a little bit of Javascript code to render the chart:</p>
-      <ul class="nav nav-tabs">
-        <li class="nav-item">
-          <a class="nav-link active"><i class="fas fa-code"></i> <span class="text-monospace">index.html</span></a>
-        </li>
-      </ul>
-      <pre><code id="html5" class="lang-html"></code></pre>
-    </div>
-  </div>
-</div>
-
-<script>
-  $.get('snippets/vega1.html').done(
-    (e) => { $('#html5').text(e) }
-  )
-</script>
-
-<br>
-
-At this stage, the contents of `index.html` should be as follows:
-<ul class="nav nav-tabs">
-  <li class="nav-item">
-    <a class="nav-link active"><i class="fas fa-code"></i> <span class="text-monospace">index.html</span></a>
-  </li>
-</ul>
-<pre><code id="html6" class="lang-html"></code></pre>
-
-<script>
-  $.get('index4.html').done(
-    (e) => { $('#html6').text(e) }
-  )
-</script>
+<script type="text/html" src="snippets/call-to-action-cards.html" class="step4coa2"></script><br>
+
+<script type="text/html" src="snippets/call-to-action-cards.html" class="step4coa3"></script><br>
 <script type="text/html" src="snippets/example-output.html" class="output4"></script>
 
 </details>
@@ -362,21 +184,8 @@
 
 Let's add a second chart to plot the aggregate sum of Quantity by Segment. It's the same chart - we are just changing the axes. Thus, we can reuse the earlier specification, but we still need to change values of certain fields. So we created a function to which we can pass the fields that need to be updated: the div to draw the chart, the x-axis column name and the title of the chart.
 
-<div class="card shadow text-white bg-dark">
-  <div class="card-body">
-    <div class="card-text">
-      <p>Create a function which accepts the fields to be updated, the <code>&lt;div&gt;</code> to place the chart, the X-axis label and the title of the chart.</p>
-      <ul class="nav nav-tabs">
-        <li class="nav-item">
-          <a class="nav-link active"><i class="fas fa-code"></i> <span class="text-monospace">index.html</span></a>
-        </li>
-      </ul>
-      <pre><code id="js1" class="lang-javascript"></code></pre>
-    </div>
-  </div>
-</div>
-
-<br>
+<script type="text/html" src="snippets/call-to-action-cards.html" class="step5coa1"></script><br>
+
 
 Here are a few more ways in which we can tweak our dashboard:
 
@@ -394,10 +203,10 @@
 ## Next steps
 
 If you have followed along with this quickstart, you now have a basic idea of how to build a simple static dashboard with Gramex.
-To see more of what Gramex's functionality and features; look at:
-
-* our [demos](gramener.com/demo),
-* the rest of our [tutorials](../tutorials), and
+To see more of what Gramex's functionality and features, including how to build interactive, URL driven dashboards; look at:
+
+* the rest of our [tutorials](../tutorials),
+* our [demos](gramener.com/demo), and,
 * our detailed [documentation](../).
 
 
@@ -414,4 +223,4 @@
 - vega chart not rendering for some reason
     - You may have forgotten to include vega and vega lite dependencies in step 2.
 
-<script src="common.js"></script>+<script src="common.js"></script>
