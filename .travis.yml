--- conflicted
+++ resolved
@@ -64,12 +64,9 @@
   - pip install -e .
   - pip install gramexenterprise
   - gramex license accept
-<<<<<<< HEAD
   - python setup.py
   - nosetests tests/test_cache.py:TestCacheConstructor.test_redis_cache
     tests/test_cache.py:TestCacheConstructor.test_redis_cache_size tests/test_cache.py:TestCacheConstructor.test_redis_pickle
-=======
-  - python setup.py nosetests
 
   # Test specific apps
   - cd $TRAVIS_BUILD_DIR/gramex/apps/filemanager/ && yarn install && yarn test
@@ -79,5 +76,4 @@
   # - sleep 10
   # - pytest tests/gramextest.yaml
   # - cat gramex.log
-  # - kill %1
->>>>>>> ca6bd24a
+  # - kill %1